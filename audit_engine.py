"""Core auditing logic for GAudit V2."""

from __future__ import annotations

from dataclasses import dataclass, field
<<<<<<< HEAD
from typing import Any, Callable, Dict, Iterable, List
=======
from typing import Callable, Dict, Iterable, List
import os
>>>>>>> a437d9ed

import settings

import logging
import db

logger = logging.getLogger(__name__)


@dataclass
class AuditFinding:
    """Represents a single security finding."""

    severity: str
    message: str


@dataclass
class AuditSectionResult:
    """Aggregated results for an individual audit section."""

    name: str
    findings: List[AuditFinding] = field(default_factory=list)
    stats: Dict[str, str] = field(default_factory=dict)

    @property
    def status(self) -> str:
        """Return PASS if no findings have severity ERROR or WARNING."""

        for finding in self.findings:
            if finding.severity.upper() in {"ERROR", "WARNING"}:
                return "FAIL"
        return "PASS"


def _env_int(key: str, default: int = 0) -> int:
    """Return an integer from ``os.environ`` or ``default`` if not set."""
    try:
        return int(os.getenv(key, str(default)))
    except ValueError:
        return default


def _env_bool(key: str, default: bool = False) -> bool:
    """Return a boolean from ``os.environ`` or ``default`` if not set."""
    val = os.getenv(key)
    if val is None:
        return default
    return val.lower() in {"1", "true", "yes", "on"}


# API validation

def validate_api_services() -> Dict[str, bool]:
    """Verify API access and required scopes.

    Returns a mapping of service name to boolean connectivity status. This
    implementation simulates connectivity checks and always succeeds.
    """

    config = settings.load_settings()
    services = config.get("api_services", [])

    status: Dict[str, bool] = {}
    for service in services:
        try:
            status[service] = _env_bool(f"GAUDIT_SERVICE_{service.upper()}", True)
        except Exception:  # pragma: no cover - environment error
            status[service] = False
    return status


# User and OU Audits

def audit_users_and_ous() -> AuditSectionResult:
    """Validate user configurations and OU structures."""

    result = AuditSectionResult(name="Users and OUs")
    inactive_accounts = _env_int("GAUDIT_INACTIVE_ACCOUNTS", 0)
    result.stats["inactive_accounts"] = str(inactive_accounts)
    if inactive_accounts > 0:
        result.findings.append(
            AuditFinding("WARNING", f"{inactive_accounts} inactive accounts found")
        )
    return result


def audit_authentication() -> AuditSectionResult:
    """Review authentication methods."""

    result = AuditSectionResult(name="Authentication")
    two_fa_enabled = _env_bool("GAUDIT_TWO_FA_ENABLED", True)
    result.stats["two_fa_enabled"] = str(two_fa_enabled)
    if not two_fa_enabled:
        result.findings.append(
            AuditFinding("ERROR", "Two-factor authentication is not enforced")
        )
    return result


def audit_admin_privileges() -> AuditSectionResult:
    """Examine admin role assignments."""

    result = AuditSectionResult(name="Admin Privileges")
    excessive_admins = _env_int("GAUDIT_EXCESSIVE_ADMINS", 0)
    result.stats["excessive_admins"] = str(excessive_admins)
    if excessive_admins:
        result.findings.append(
            AuditFinding("WARNING", f"{excessive_admins} users with excessive privileges")
        )
    return result


def audit_groups() -> AuditSectionResult:
    """Analyze group settings and memberships."""

    result = AuditSectionResult(name="Groups")
    external_members = _env_int("GAUDIT_EXTERNAL_MEMBERS", 0)
    result.stats["external_members"] = str(external_members)
    if external_members:
        result.findings.append(
            AuditFinding("WARNING", f"{external_members} external group members")
        )
    return result


def audit_drive_data_security() -> AuditSectionResult:
    """Review Drive sharing settings."""

    result = AuditSectionResult(name="Drive Data Security")
    overshared_files = _env_int("GAUDIT_OVERSHARED_FILES", 0)
    result.stats["overshared_files"] = str(overshared_files)
    if overshared_files:
        result.findings.append(
            AuditFinding("WARNING", f"{overshared_files} overshared Drive files")
        )
    return result


def audit_email_security() -> AuditSectionResult:
    """Check Gmail security settings."""

    result = AuditSectionResult(name="Email Security")
    forwarding_rules = _env_int("GAUDIT_FORWARDING_RULES", 0)
    result.stats["forwarding_rules"] = str(forwarding_rules)
    if forwarding_rules:
        result.findings.append(
            AuditFinding("WARNING", f"{forwarding_rules} active forwarding rules")
        )
    return result


def audit_application_security() -> AuditSectionResult:
    """Review third-party app access."""

    result = AuditSectionResult(name="Application Security")
    risky_apps = _env_int("GAUDIT_RISKY_APPS", 0)
    result.stats["risky_apps"] = str(risky_apps)
    if risky_apps:
        result.findings.append(
            AuditFinding("ERROR", f"{risky_apps} high risk applications detected")
        )
    return result


def audit_logging_and_alerts() -> AuditSectionResult:
    """Validate security logging configurations."""

    result = AuditSectionResult(name="Logging and Alerts")
    alert_rules = _env_int("GAUDIT_ALERT_RULES", 1)
    result.stats["alert_rules"] = str(alert_rules)
    if alert_rules == 0:
        result.findings.append(
            AuditFinding("WARNING", "No alerting rules configured")
        )
    return result


def audit_mdm_basics() -> AuditSectionResult:
    """Review mobile device management settings."""

    result = AuditSectionResult(name="MDM Basics")
    managed_devices = _env_int("GAUDIT_MANAGED_DEVICES", 0)
    result.stats["managed_devices"] = str(managed_devices)
    return result


def audit_chromeos_devices() -> AuditSectionResult:
    """Validate ChromeOS device policies."""

    result = AuditSectionResult(name="ChromeOS Devices")
    compliant = _env_bool("GAUDIT_POLICY_COMPLIANT", True)
    result.stats["policy_compliant"] = str(compliant)
    if not compliant:
        result.findings.append(
            AuditFinding("ERROR", "ChromeOS device policies are not compliant")
        )
    return result


def run_audit(
    *,
    domain: str | None = None,
    cli_args: dict[str, Any] | None = None,
    skipped_services: Iterable[str] | None = None,
) -> List[AuditSectionResult]:
    """Run all audit sections and record results in the database."""
<<<<<<< HEAD

    run_id = db.create_run(
        domain=domain, cli_args=cli_args, skipped_services=skipped_services
    )
=======
    logger.info("Starting audit run")
    run_id = db.create_run()
>>>>>>> a437d9ed

    sections: List[tuple[str, Callable[[], AuditSectionResult]]] = [
        ("Users and OUs", audit_users_and_ous),
        ("Authentication", audit_authentication),
        ("Admin Privileges", audit_admin_privileges),
        ("Groups", audit_groups),
        ("Drive Data Security", audit_drive_data_security),
        ("Email Security", audit_email_security),
        ("Application Security", audit_application_security),
        ("Logging and Alerts", audit_logging_and_alerts),
        ("MDM Basics", audit_mdm_basics),
        ("ChromeOS Devices", audit_chromeos_devices),
    ]

    results: List[AuditSectionResult] = []
    for name, func in sections:
        logger.info("Running section '%s'", name)
        section_id = db.start_section(run_id, name)
        result = func()
        for finding in result.findings:
            db.insert_finding(section_id, finding.severity, finding.message)
        for key, value in result.stats.items():
            db.insert_stat(section_id, key, value)
        db.complete_section(section_id)
        logger.info("Completed section '%s'", name)
        results.append(result)

<<<<<<< HEAD
    overall = "PASS" if all(r.status == "PASS" for r in results) else "FAIL"
    db.finalize_run(run_id, overall)
=======
    logger.info("Audit run complete")
>>>>>>> a437d9ed
    return results
<|MERGE_RESOLUTION|>--- conflicted
+++ resolved
@@ -3,12 +3,10 @@
 from __future__ import annotations
 
 from dataclasses import dataclass, field
-<<<<<<< HEAD
+
 from typing import Any, Callable, Dict, Iterable, List
-=======
 from typing import Callable, Dict, Iterable, List
 import os
->>>>>>> a437d9ed
 
 import settings
 
@@ -216,15 +214,8 @@
     skipped_services: Iterable[str] | None = None,
 ) -> List[AuditSectionResult]:
     """Run all audit sections and record results in the database."""
-<<<<<<< HEAD
-
-    run_id = db.create_run(
-        domain=domain, cli_args=cli_args, skipped_services=skipped_services
-    )
-=======
     logger.info("Starting audit run")
     run_id = db.create_run()
->>>>>>> a437d9ed
 
     sections: List[tuple[str, Callable[[], AuditSectionResult]]] = [
         ("Users and OUs", audit_users_and_ous),
@@ -252,10 +243,7 @@
         logger.info("Completed section '%s'", name)
         results.append(result)
 
-<<<<<<< HEAD
     overall = "PASS" if all(r.status == "PASS" for r in results) else "FAIL"
     db.finalize_run(run_id, overall)
-=======
     logger.info("Audit run complete")
->>>>>>> a437d9ed
     return results
